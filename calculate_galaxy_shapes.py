--- conflicted
+++ resolved
@@ -153,10 +153,7 @@
     if shape_type == 'reduced':
         I = reduced_inertia_tensors(ptcl_coords[ptcl_mask], ptcl_masses[ptcl_mask])
     elif shape_type == 'non-reduced':
-<<<<<<< HEAD
-=======
         #I = inertia_tensors(ptcl_coords[ptcl_mask], ptcl_masses[ptcl_mask])
->>>>>>> 9e60863a
         I = inertia_tensors(ptcl_coords[ptcl_mask], None)
     elif shape_type == 'iterative':
         I = iterative_inertia_tensors_3D(ptcl_coords[ptcl_mask], ptcl_masses[ptcl_mask], rtol=0.01, niter_max=10)
@@ -185,15 +182,9 @@
     mstar = mstar*10**10
 
     ndark = galaxy_table['SubhaloLenType'][:,1]
-<<<<<<< HEAD
-=======
 
     mask = (mstar >= min_mstar) & (ndark >= min_ndark)
->>>>>>> 9e60863a
-
-    mask = (mstar >= min_mstar) & (ndark >= min_ndark)
-
-    import pdb ; pdb.set_trace()
+
     return mask, gal_ids[mask]
 
 
@@ -278,11 +269,7 @@
 
     # make galaxy selection
     min_mstar = litte_h*10.0**8.
-<<<<<<< HEAD
-    min_ndark=1000
-=======
     min_ndark = 1000
->>>>>>> 9e60863a
     mask, gal_ids = galaxy_selection(min_mstar, min_ndark, basePath, snapNum)
 
     # number of galaxies in selection
