"""
script to measure galaxy shapes in the Illustris simmulations
"""

from __future__ import print_function, division
import numpy as np
from astropy.table import Table, Column
from astropy.io import ascii
import sys

from simulation_props import sim_prop_dict

from illustris_python.groupcat import gcPath, loadHalos, loadSubhalos


def galaxy_selection(min_mstar, min_ndark, basePath, snapNum):
    """
    make a cut on galaxy properties
    """

    # make selection
    galaxy_table = loadSubhalos(basePath, snapNum, fields=['SubhaloGrNr', 'SubhaloMassInRadType', 'SubhaloLenType'])

    gal_ids = np.arange(0,len(galaxy_table['SubhaloGrNr']))

    # mass of stellar particles within 2*R_half
    mstar = galaxy_table['SubhaloMassInRadType'][:,4]
    mstar = mstar*10**10
    ndark = galaxy_table['SubhaloLenType'][:,1]

    mask = (mstar >= min_mstar) & (ndark >= min_ndark)

    return mask, gal_ids[mask]


def main():

    if len(sys.argv)>1:
        sim_name = sys.argv[1]
        snapNum = int(sys.argv[2])
    else:
        sim_name = 'Illustris-1' # full physics high-res run
        snapNum = 135  # z=0

    # get simulation properties
    d = sim_prop_dict[sim_name]
    basePath = d['basePath']
    m_dm = d['m_dm']
    litte_h = d['litte_h']
    Lbox = d['Lbox']

    # make galaxy selection
    min_mstar = litte_h*10.0**8.0
    min_ndark = 1000
    mask, gal_ids = galaxy_selection(min_mstar, min_ndark, basePath, snapNum)

    # number of galaxies in selection
    Ngals = len(gal_ids)
    print("number of galaxies in selection: {0}".format(Ngals))

<<<<<<< HEAD
    fields = ['SubhaloGrNr', 'SubhaloMassInRadType', 'SubhaloMassType', 'SubhaloPos', 'SubhaloVel', 'SubhaloLenType', 'SubhaloStellarPhotometrics']
=======
    fields = ['SubhaloGrNr', 'SubhaloMassInRadType', 'SubhaloMassType', 'SubhaloPos', 'SubhaloVel', 'SubhaloLenType']
>>>>>>> 9e60863a

    galaxy_table = loadSubhalos(basePath, snapNum, fields=fields)
    
    # FoF host halo ID
    host_halo_ids = galaxy_table['SubhaloGrNr'][gal_ids]
    
    x = galaxy_table['SubhaloPos'][:,0][gal_ids]
    y = galaxy_table['SubhaloPos'][:,1][gal_ids]
    z = galaxy_table['SubhaloPos'][:,2][gal_ids]

    vx = galaxy_table['SubhaloVel'][:,0][gal_ids]
    vy = galaxy_table['SubhaloVel'][:,1][gal_ids]
    vz = galaxy_table['SubhaloVel'][:,2][gal_ids]

    ndark = galaxy_table['SubhaloLenType'][:,1][gal_ids]
    nstar = galaxy_table['SubhaloLenType'][:,4][gal_ids]

<<<<<<< HEAD
    gmag = galaxy_table['SubhaloStellarPhotometrics'][:,4][gal_ids]
    rmag = galaxy_table['SubhaloStellarPhotometrics'][:,5][gal_ids]
    imag = galaxy_table['SubhaloStellarPhotometrics'][:,6][gal_ids]

=======
>>>>>>> 9e60863a
    mstar_in_twice_halfrad = galaxy_table['SubhaloMassInRadType'][:,4][gal_ids]
    mstar_in_twice_halfrad = mstar_in_twice_halfrad*10**10

    mstar_all = galaxy_table['SubhaloMassType'][:,4][gal_ids]
    mstar_all = mstar_all*10**10


    # central galaxy ID of group
    fields = ['GroupFirstSub', 'Group_M_Mean200', 'Group_R_Mean200', 'GroupMass']
    host_halo_table = loadHalos(basePath, snapNum, fields=fields)
    central_id = host_halo_table['GroupFirstSub'][host_halo_ids]

    # host halo properties
    host_halo_mass_200m = host_halo_table['Group_M_Mean200'][host_halo_ids]
    host_halo_radius_200m = host_halo_table['Group_R_Mean200'][host_halo_ids]
    host_halo_fof_mass = host_halo_table['GroupMass'][host_halo_ids]

    # save table
    fpath = './data/value_added_catalogs/'
    fname = sim_name + '_' + str(snapNum) + '_vagc.dat'
    ascii.write([gal_ids, host_halo_ids, central_id,
    	         x, y, z,
    	         vx, vy, vz,
                 ndark, nstar,
    	         mstar_in_twice_halfrad, mstar_all,
                 gmag, rmag, imag,
    	         host_halo_mass_200m, host_halo_radius_200m, host_halo_fof_mass],
                fpath+fname,
                names=['gal_id', 'host_halo_id', 'central_id',
                 'x', 'y', 'z',
                 'vx', 'vy', 'vz',
                 'npart_dm', 'npart_stellar',
                 'stellar_mass_in_twice_halfrad', 'stellar_mass_all',
                 'gmag', 'rmag', 'imag',
                 'host_halo_mass_200m', 'host_halo_radius_200m', 'host_halo_fof_mass'],
                overwrite=True)



if __name__ == '__main__':
    main()<|MERGE_RESOLUTION|>--- conflicted
+++ resolved
@@ -1,5 +1,5 @@
 """
-script to measure galaxy shapes in the Illustris simmulations
+script to measure galaxy shapes in the Illustris simulations
 """
 
 from __future__ import print_function, division
@@ -58,11 +58,7 @@
     Ngals = len(gal_ids)
     print("number of galaxies in selection: {0}".format(Ngals))
 
-<<<<<<< HEAD
     fields = ['SubhaloGrNr', 'SubhaloMassInRadType', 'SubhaloMassType', 'SubhaloPos', 'SubhaloVel', 'SubhaloLenType', 'SubhaloStellarPhotometrics']
-=======
-    fields = ['SubhaloGrNr', 'SubhaloMassInRadType', 'SubhaloMassType', 'SubhaloPos', 'SubhaloVel', 'SubhaloLenType']
->>>>>>> 9e60863a
 
     galaxy_table = loadSubhalos(basePath, snapNum, fields=fields)
     
@@ -80,13 +76,10 @@
     ndark = galaxy_table['SubhaloLenType'][:,1][gal_ids]
     nstar = galaxy_table['SubhaloLenType'][:,4][gal_ids]
 
-<<<<<<< HEAD
     gmag = galaxy_table['SubhaloStellarPhotometrics'][:,4][gal_ids]
     rmag = galaxy_table['SubhaloStellarPhotometrics'][:,5][gal_ids]
     imag = galaxy_table['SubhaloStellarPhotometrics'][:,6][gal_ids]
 
-=======
->>>>>>> 9e60863a
     mstar_in_twice_halfrad = galaxy_table['SubhaloMassInRadType'][:,4][gal_ids]
     mstar_in_twice_halfrad = mstar_in_twice_halfrad*10**10
 
